--- conflicted
+++ resolved
@@ -376,14 +376,10 @@
 		return err
 	}
 
-<<<<<<< HEAD
-	return r.mgr.GetClient().Status().Update(ctx, objectInstance)
-=======
-	if err = r.nativeClient.Status().Update(ctx, objectInstance); err != nil {
+	if err = r.mgr.GetClient().Status().Update(ctx, objectInstance); err != nil {
 		return fmt.Errorf("error while updating status %s to: %w", status.State, err)
 	}
 	return nil
->>>>>>> 1db8d859
 }
 
 func getTypeError(namespacedName string) error {
